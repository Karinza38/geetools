--- conflicted
+++ resolved
@@ -1420,7 +1420,6 @@
             gdf = gdf.set_crs("EPSG:4326").to_crs(crs)
             gdf.boundary.plot(ax=ax, color=color)
 
-<<<<<<< HEAD
     @classmethod
     def fromList(cls, images: ee.List | list):
         """Create a single image by passing a list of images.
@@ -1432,7 +1431,35 @@
 
         Returns:
             A single ee.Image with one band per image in the passed list
-=======
+            
+        Examples:
+            .. code-block:: python
+
+                import ee, geetools
+
+                ee.Initialize()
+            
+                sequence = ee.List([1, 2, 3])
+                images = sequence.map(lambda i: ee.Image(ee.Number(i)).rename(ee.Number(i).int().format()))
+                image = ee.Image.geetools.fromList(images)
+                print(image.bandNames().getInfo())
+                
+            .. code-block:: python
+
+                import ee, geetools
+
+                ee.Initialize()
+                
+                sequence = ee.List([1, 2, 2, 3])
+                images = sequence.map(lambda i: ee.Image(ee.Number(i)).rename(ee.Number(i).int().format()))
+                image = ee.Image.geetools.fromList(images)
+                print(image.bandNames().getInfo())
+            > ee.ee_exception.EEException: Image.rename: Can't add a band named '2' to image because a band with this name already exists. Existing bands: [1, 2].
+        """
+        bandNames = images.map(lambda i: ee.Image(i).bandNames()).flatten()
+        ic = ee.ImageCollection.fromImages(images)
+        return ic.toBands().rename(bandNames)
+
     def byBands(
         self,
         regions: ee.featurecollection,
@@ -1468,22 +1495,14 @@
         See Also:
             - :py:meth:`byRegions <geetools.Image.ImageAccessor.byRegions>`: :docstring:`geetools.ImageAccessor.byRegions`
             - :py:meth:`plot_by_bands <geetools.Image.ImageAccessor.plot_by_bands>`: :docstring:`geetools.ImageAccessor.plot_by_bands`
->>>>>>> b7aa2f86
-
-        Examples:
-            .. code-block:: python
-
-                import ee, geetools
-
-                ee.Initialize()
-
-<<<<<<< HEAD
-                sequence = ee.List([1, 2, 3])
-                images = sequence.map(lambda i: ee.Image(ee.Number(i)).rename(ee.Number(i).int().format()))
-                image = ee.Image.geetools.fromList(images)
-                print(image.bandNames().getInfo())
-
-=======
+
+        Examples:
+            .. code-block:: python
+
+                import ee, geetools
+
+                ee.Initialize()
+
                 ecoregions = ee.FeatureCollection("projects/google/charts_feature_example").select(["label", "value","warm"])
                 normClim = ee.ImageCollection('OREGONSTATE/PRISM/Norm91m').toBands()
                 d = normClim.byBands(ecoregions, ee.Reducer.mean(), scale=10000)
@@ -1555,24 +1574,12 @@
             - :py:meth:`plot_by_bands <geetools.Image.ImageAccessor.plot_by_bands>`: :docstring:`geetools.ImageAccessor.plot_by_regions`
 
         Examples:
->>>>>>> b7aa2f86
-            .. code-block:: python
-
-                import ee, geetools
-
-                ee.Initialize()
-
-<<<<<<< HEAD
-                sequence = ee.List([1, 2, 2, 3])
-                images = sequence.map(lambda i: ee.Image(ee.Number(i)).rename(ee.Number(i).int().format()))
-                image = ee.Image.geetools.fromList(images)
-                print(image.bandNames().getInfo())
-            > ee.ee_exception.EEException: Image.rename: Can't add a band named '2' to image because a band with this name already exists. Existing bands: [1, 2].
-        """
-        bandNames = images.map(lambda i: ee.Image(i).bandNames()).flatten()
-        ic = ee.ImageCollection.fromImages(images)
-        return ic.toBands().rename(bandNames)
-=======
+            .. code-block:: python
+
+                import ee, geetools
+
+                ee.Initialize()
+
                 ecoregions = ee.FeatureCollection("projects/google/charts_feature_example").select(["label", "value","warm"])
                 normClim = ee.ImageCollection('OREGONSTATE/PRISM/Norm91m').toBands()
                 d = normClim.byregions(ecoregions, ee.Reducer.mean(), scale=10000)
@@ -1831,5 +1838,4 @@
         ax.set_axisbelow(True)
         ax.spines["top"].set_visible(False)
         ax.spines["right"].set_visible(False)
-        ax.legend(bbox_to_anchor=(1.02, 1), loc="upper left")
->>>>>>> b7aa2f86
+        ax.legend(bbox_to_anchor=(1.02, 1), loc="upper left")