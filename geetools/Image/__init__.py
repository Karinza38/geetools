"""Toolbox for the ``ee.Image`` class."""
from __future__ import annotations

from typing import Optional

import ee
import ee_extra
import ee_extra.Algorithms.core

from geetools.accessors import geetools_accessor
from geetools.types import (
    ee_dict,
    ee_geomlike,
    ee_int,
    ee_list,
    ee_number,
    ee_str,
    number,
)


@geetools_accessor(ee.Image)
class Image:
    """Toolbox for the ``ee.Image`` class."""

    def __init__(self, obj: ee.Image):
        """Initialize the Image class."""
        self._obj = obj

    # -- band manipulation -----------------------------------------------------
    def addDate(self) -> ee.Image:
        """Add a band with the date of the image in the provided format.

        The date is stored as a Timestamp in millisecond in a band "date".

        Returns:
            The image with the date band added.

        Examples:
            .. jupyter-execute::

                import ee, geetools

                ee.Initialize()

                image = ee.Image('COPERNICUS/S2_SR_HARMONIZED/20200101T100319_20200101T100321_T32TQM')
                image = image.geetools.addDate()
                date = image.select('date')
                buffer = ee.Geometry.Point([12.4534, 41.9033]).buffer(100)
                value = date.reduceRegion(ee.Reducer.first(), buffer, 10).get("date")
                ee.Date(value).format('YYYY-MM-dd').getInfo()
        """
        date = self._obj.date().millis()
        return self._obj.addBands(ee.Image.constant(date).rename("date"))

    def addSuffix(self, suffix: ee_str, bands: ee_list = []) -> ee.Image:
        """Add a suffix to the image selected band.

        Add a suffix to the selected band. If no band is specified, the suffix is added to all bands.

        Parameters:
            suffix: The suffix to add to the band.
            bands: The bands to add the suffix to. If None, all bands are selected.

        Returns:
            The image with the suffix added to the selected bands.

        Examples:
            .. jupyter-execute::

                import ee, geetools

                ee.Initialize()

                image = ee.Image('COPERNICUS/S2_SR_HARMONIZED/20200101T100319_20200101T100321_T32TQM')
                image = image.geetools.addSuffix('_suffix')
                print(image.bandNames().getInfo())
        """
        suffix = ee.String(suffix)
        bands = self._obj.bandNames() if bands == [] else ee.List(bands)
        bandNames = bands.iterate(
            lambda b, n: ee.List(n).replace(b, ee.String(b).cat(suffix)),
            self._obj.bandNames(),
        )
        return self._obj.rename(bandNames)

<<<<<<< HEAD
    def addPrefix(self, prefix: Union[str, ee.String], bands: Union[ee.List, list] = []):
=======
    def addPrefix(self, prefix: ee_str, bands: ee_list = []):
>>>>>>> 86097bae
        """Add a prefix to the image selected band.

        Add a prefix to the selected band. If no band is specified, the prefix is added to all bands.

        Parameters:
            prefix: The prefix to add to the band.
            bands: The bands to add the prefix to. If None, all bands are selected.

        Returns:
            The image with the prefix added to the selected bands.

        Examples:
            .. jupyter-execute::

                import ee, geetools

                ee.Initialize()

                image = ee.Image('COPERNICUS/S2_SR_HARMONIZED/20200101T100319_20200101T100321_T32TQM')
                image = image.geetools.addPrefix('prefix_')
                print(image.bandNames().getInfo())
        """
        prefix = ee.String(prefix)
        bands = self._obj.bandNames() if bands == [] else ee.List(bands)
        bandNames = bands.iterate(
            lambda b, n: ee.List(n).replace(b, prefix.cat(ee.String(b))),
            self._obj.bandNames(),
        )
        return self._obj.rename(bandNames)

    def rename(self, names: ee_dict) -> ee.Image:
        """Rename the bands of the image.

        It's the same function as the one from GEE but it takes a dictionary as input.
        Keys are the old names and values are the new names.

        Parameters:
            names: The new names of the bands.

        Returns:
            The image with the new band names.

        Examples:
            .. jupyter-execute::

                import ee, geetools

                ee.Initialize()

                src = 'COPERNICUS/S2_SR_HARMONIZED/20200101T100319_20200101T100321_T32TQM'
                image = ee.Image(src).select(['B1', 'B2', 'B3'])
                image = image.geetools.rename({'B1': 'Aerosol', 'B2': 'Blue'})
                print(image.bandNames().getInfo())
        """
        names = ee.Dictionary(names)
        bands = names.keys().iterate(
            lambda b, n: ee.List(n).replace(b, names.get(b)), self._obj.bandNames()
        )
        return self._obj.rename(bands)

    def remove(self, bands: ee_list) -> ee.Image:
        """Remove bands from the image.

        Parameters:
            bands: The bands to remove.

        Returns:
            The image without the specified bands.

        Examples:
            .. jupyter-execute::

                import ee, geetools

                ee.Initialize()

                src = 'COPERNICUS/S2_SR_HARMONIZED/20200101T100319_20200101T100321_T32TQM'
                image = ee.Image(src).select(['B1', 'B2', 'B3'])
                image = image.geetools.remove(['B1', 'B2'])
                print(image.bandNames().getInfo())
        """
        bands = self._obj.bandNames().removeAll(ee.List(bands))
        return self._obj.select(bands)

    def doyToDate(
        self,
        year,
        dateFormat: ee_str = "yyyyMMdd",
        band: ee_str = "",
    ) -> ee.Image:
        """Convert the DOY band to a date band.

        This method only work with date formats that can be converted to numbers as earthengine images don't accept string bands.

        Args:
            year: The year to use for the date
            dateFormat: The date format to use for the date band
            band: The band to use as DOY band. If empty, the first one is selected.

        Returns:
            The original image with the DOY band converted to a date band.

        Examples:
            .. jupyter-execute::

                import ee, geetools

                ee.Initialize()

                image = ee.Image.random().multiply(365).toInt()
                vatican = ee.Geometry.Point([12.4534, 41.9033]).buffer(1)

                image = image.geetools.doyToDate(2023)
                print(image.reduceRegion(ee.Reducer.min(), vatican, 1).getInfo())
        """
        year = ee.Number(year)
        band = ee.String(band) if band else ee.String(self._obj.bandNames().get(0))
        dateFormat = ee.String(dateFormat)

        doyList = ee.List.sequence(0, 365)
        remapList = doyList.map(
            lambda d: ee.Number.parse(
                ee.Date.fromYMD(year, 1, 1).advance(d, "day").format(dateFormat)
            )
        )
        return self._obj.remap(doyList, remapList, bandName=band).rename(band)

    # -- the rest --------------------------------------------------------------

    def getValues(self, point: ee.Geometry.Point, scale: ee_int = 0) -> ee.Dictionary:
        """Get the value of the image at the given point using specified geometry.

        The result is presented as a dictionary where the keys are the bands name and the value the mean value of the band at the given point.

        Parameters:
            point: The geometry to get the value from.

        Returns:
            A dictionary with the band names and the value at the given point.

        Examples:
            .. jupyter-execute::

                import ee, geetools

                ee.Initialize()

                image = ee.Image('COPERNICUS/S2_SR_HARMONIZED/20200101T100319_20200101T100321_T32TQM')
                point = ee.Geometry.Point([11.0, 45.0])
                value = image.geetools.getValues(point, 10)
                print(value.getInfo())
        """
        scale = self._obj.select(0).projection().nominalScale() if scale == 0 else ee.Number(scale)
        return self._obj.reduceRegion(ee.Reducer.mean(), point, scale)

    def minScale(self) -> ee.Number:
        """Return the minimum scale of the image.

        It will be looking at all bands available so Select specific values before using this method.

        Returns:
            The minimum scale of the image.

        Examples:
            .. jupyter-execute::

                import ee, geetools

                ee.Initialize()

                image = ee.Image('COPERNICUS/S2_SR_HARMONIZED/20200101T100319_20200101T100321_T32TQM')
                image.geetools.minScale().getInfo()
        """
        bandNames = self._obj.bandNames()
        scales = bandNames.map(lambda b: self._obj.select(ee.String(b)).projection().nominalScale())
        return ee.Number(scales.sort().get(0))

    def merge(self, images: ee_list) -> ee.Image:
        """Merge images into a single image.

        Parameters:
            images: The images to merge.

        Returns:
            The merged image.

        Examples:
            .. jupyter-execute::

                import ee, geetools

                ee.Initialize()

                image1 = ee.Image('COPERNICUS/S2_SR_HARMONIZED/20200101T100319_20200101T100321_T32TQM')
                image2 = ee.Image('COPERNICUS/S2_SR_HARMONIZED/20200101T100319_20200101T100321_T32TQL')
                image3 = ee.Image('COPERNICUS/S2_SR_HARMONIZED/20200101T100319_20200101T100321_T32TQM')
                image = image1.geetools.merge([image2, image3])
                print(image.bandNames().getInfo())
        """
        images = ee.List(images)
        merged = images.iterate(lambda dst, src: ee.Image(src).addBands(dst), self._obj)
        return ee.Image(merged)

    def toGrid(
        self,
        size: ee_int = 1,
        band: ee_str = "",
        geometry: Optional[ee.Geometry] = None,
    ) -> ee.FeatureCollection:
        """Convert an image to a grid of polygons.

        Based on the size given by the user, the tool will build a grid of size*pixelSize x size * pixelSize cells. Each cell will be a polygon. Note that for images that have multiple scale depending on the band, we will use the first one or the one stated in the parameters.

        Parameters:
            size: The size of the grid. It will be size * pixelSize x size * pixelSize cells.
            band: The band to burn into the grid.
            geometry: The geometry to use as reference for the grid. If None, the image footprint will be used.

        Returns:
            The grid as a FeatureCollection.

        Note:
            The method has a known bug when the projection of the image is different than 3857. As we use a buffer, the grid cells can slightly overlap. Feel free to open a Issue and contribute if you feel it needs improvements.

        Examples:
            .. jupyter-execute::

                import ee, geetools

                ee.Initialize()

                src = 'COPERNICUS/S2_SR_HARMONIZED/20200101T100319_20200101T100321_T32TQM'
                image = ee.Image(src)
                buffer = ee.Geometry.Point([12.4534, 41.9033]).buffer(100)
                grid = image.geetools.toGrid(1, 'B2', buffer)
                print(grid.getInfo())
        """
        band = ee.String(band) if band else self._obj.bandNames().get(0)
        projection = self._obj.select(band).projection()
        size = projection.nominalScale().multiply(ee.Number(size).toInt())

        # extract the centers at the correct resolution
        lonLat = ee.Image.pixelLonLat().reproject(projection)
        coords = lonLat.reduceRegion(ee.Reducer.toList(), geometry, size)

        # extract them as lists
        lat, lon = ee.List(coords.get("latitude")), ee.List(coords.get("longitude"))

        # we can now map them user their index to point -> buffer -> square
        index = ee.List.sequence(0, lat.size().subtract(2))
        squares = index.map(
            lambda i: (
                ee.Geometry.Point([lon.get(i), lat.get(i)])
                .buffer(size.divide(2))
                .bounds(0.01, projection)
            )
        )

        # make the grid
        features = ee.List(squares).map(lambda g: ee.Feature(ee.Geometry(g)))

        return ee.FeatureCollection(features)

    def clipOnCollection(
        self, fc: ee.FeatureCollection, keepProperties: ee_int = 1
    ) -> ee.ImageCollection:
        """Clip an image to a FeatureCollection.

        The image will be clipped to every single features of the featureCollection as one independent image.

        Parameters:
            fc: The featureCollection to clip to.
            keepProperties: If True, the properties of the featureCollection will be added to the clipped image.

        Returns:
            The clipped imageCollection.

        Examples:
            .. jupyter-execute::

                import ee, geetools

                ee.Initialize()

                src = 'COPERNICUS/S2_SR_HARMONIZED/20200101T100319_20200101T100321_T32TQM'
                image = ee.Image(src)
                fc = ee.FeatureCollection('FAO/GAUL/2015/level0')
                clipped = image.geetools.clipOnCollection(fc)
                print(clipped.size().getInfo())
        """

        def fcClip(feat):
            image = self._obj.clip(feat.geometry())
            return ee.Algorithms.If(
                ee.Number(keepProperties).toInt(), image.copyProperties(feat), image
            )

        return ee.ImageCollection(fc.map(fcClip))

    def bufferMask(
        self,
        radius: ee_int = 1.5,
        kernelType: ee_str = "square",
        units: ee_str = "pixels",
    ) -> ee.Image:
        """Make a buffer around every masked pixel of the Image.

        The buffer will be made using the specified radius, kernelType and units and will mask surrounfing pixels.

        Parameters:
            radius: The radius of the buffer.
            kernelType: The kernel type of the buffer. One of: ``square``, ``circle``, ``diamond``, ``octagon``, ``plus``, ``square``.
            units: The units of the radius. One of: ``pixels``, ``meters``.

        Returns:
            The image with the buffer mask applied.

        Examples:
            .. jupyter-execute::

                import ee, geetools

                ee.Initialize()

                src = 'COPERNICUS/S2_SR_HARMONIZED/20200101T100319_20200101T100321_T32TQM'
                image = ee.Image(src)
                image = image.geetools.bufferMask(1.5, 'square', 'pixels')
                print(image.bandNames().getInfo())
        """
        radius, kernelType = ee.Number(radius), ee.String(kernelType)
        units = ee.String(units)
        masked = self._obj.mask().Not()
        buffer = masked.focalMax(radius, kernelType, units)
        return self._obj.updateMask(buffer.Not())

    @classmethod
    def full(
        self,
        values: ee_list = [0],
        names: ee_list = ["constant"],
    ) -> ee.Image:
        """Create an image with the given values and names.

        Parameters:
            values: The values to initialize the image with. If one value is given, it will be used for all bands.
            names: The names of the bands. By default it uses the earthen engine default value, "constant".

        Returns:
            An image with the given values and names.

        Examples:
            .. jupyter-execute::

                import ee, geetools

                ee.Initialize()

                image = ee.Image.geetools.full([1, 2, 3], ['a', 'b', 'c'])
                print(image.bandNames().getInfo())
        """
        values, names = ee.List(values), ee.List(names)

        # resize value to the same length as names
        values = ee.List(
            ee.Algorithms.If(
                values.size().eq(1),
                ee.List.repeat(ee.Number(values.get(0)), names.size()),
                values,
            )
        )
        return ee.Image.constant(values).rename(names)

    def fullLike(
        self,
        fillValue: ee_number,
        copyProperties: ee_int = 0,
        keepMask: ee_int = 0,
    ) -> ee.Image:
        """Create an image with the same band names, projection and scale as the original image.

        The projection is computed on the first band, make sure all bands have the same.
        The procduced image can also copy the properties of the original image and keep the mask.

        Parameters:
            fillValue: The value to fill the image with.
            copyProperties: If True, the properties of the original image will be copied to the new one.
            keepMask: If True, the mask of the original image will be copied to the new one.

        Returns:
            An image with the same band names, projection and scale as the original image.

        Examples:
            .. jupyter-execute::

                import ee, geetools

                ee.Initialize()

                image = ee.Image('COPERNICUS/S2_SR_HARMONIZED/20200101T100319_20200101T100321_T32TQM')
                image = image.geetools.fullLike(0)
                print(image.bandNames().getInfo())
        """
        keepMask, copyProperties = ee.Number(keepMask), ee.Number(copyProperties)
        footprint, bandNames = self._obj.geometry(), self._obj.bandNames()
        fillValue = ee.List.repeat(fillValue, bandNames.size())
        image = (
            self.full(fillValue, bandNames)
            .reproject(self._obj.select(0).projection())
            .clip(footprint)
        )
        withProperties = image.copyProperties(self._obj)
        image = ee.Algorithms.If(copyProperties, withProperties, image)
        withMask = ee.Image(image).updateMask(self._obj.mask())
        image = ee.Algorithms.If(keepMask, withMask, image)
        return ee.Image(image)

    def reduceBands(
        self,
        reducer: ee_str,
        bands: ee_list = [],
        name: ee_str = "",
    ) -> ee.Image:
        """Reduce the image using the selected reducer and adding the result as a band using the selected name.

        Args:
            bands: The bands to reduce
            reducer: The reducer to use
            name: The name of the new band

        Returns:
            The image with the new reduced band added

        Examples:
            .. jupyter-execute::

                import ee, geetools

                ee.Initialize()

                image = ee.Image('COPERNICUS/S2_SR_HARMONIZED/20200101T100319_20200101T100321_T32TQM')
                image = image.geetools.reduceBands("mean", ['B1', 'B2'])
                print(image.bandNames().getInfo())
        """
        # the reduce method only accept client side string
        if not isinstance(reducer, str):
            raise TypeError("reducer must be a Python string")

        bands, name = ee.List(bands), ee.String(name)
        bands = ee.Algorithms.If(bands.size().eq(0), self._obj.bandNames(), bands)
        name = ee.Algorithms.If(name.equals(ee.String("")), reducer, name)
        reduceImage = self._obj.select(ee.List(bands)).reduce(reducer).rename([name])
        return self._obj.addBands(reduceImage)

<<<<<<< HEAD
    def negativeClip(self, geometry: Union[ee.FeatureCollection, ee.Geometry]) -> ee.Image:
=======
    def negativeClip(self, geometry: ee_geomlike) -> ee.Image:
>>>>>>> 86097bae
        """The opposite of the clip method.

        The inside of the geometry will be masked from the image.

        Args:
            geometry: The geometry to mask from the image.

        Returns:
            The image with the geometry masked.

        Examples:
            .. jupyter-execute::

                import ee, geetools

                ee.Initialize()

                src, bands = "COPERNICUS/S2_SR_HARMONIZED", ["B1", "B2", "B3"]
                vatican = ee.Geometry.Point([12.4534, 41.9033]).buffer(1)

                image = ee.ImageCollection(src).filterBounds(vatican).first().select(bands)
                image = image.geetools.negativeClip(vatican)
                print(image.reduceRegion(ee.Reducer.mean(), vatican, 1).getInfo())
        """
        return self._obj.updateMask(self._obj.clip(geometry).mask().Not())

    def format(
        self,
        string: ee_str,
        dateFormat: ee_str = "yyyy-MM-dd",
    ) -> ee.String:
        """Create a string from using the given pattern and using the image properties.

        The ``system_date`` property is special cased to fit the dateFormat parameter.

        Args:
            string: The pattern to use for the string
            dateFormat: The date format to use for the system_date property

        Returns:
            The string corresponding to the image

        Examples:
            .. jupyter-execute::

                import ee, geetools

                ee.Initialize()

                image = ee.Image('COPERNICUS/S2_SR_HARMONIZED/20200101T100319_20200101T100321_T32TQM')
                string = image.geetools.format('this is the image date: {system_date}')
                print(string.getInfo())
        """
        dateFormat, string = ee.String(dateFormat), ee.String(string)

        patternList = string.match(r"\{([^}]+)\}", "g")

        def replaceProperties(p, s):
            p = ee.String(p)
            prop = self._obj.get(p.slice(1, -1))
            date = self._obj.date().format(dateFormat)
            prop = ee.Algorithms.If(p.equals("{system_date}"), date, prop)
            # return ee.String(s).cat(date)
            return ee.String(s).replace(p, ee.String(prop))

        return patternList.iterate(replaceProperties, string)

    def gauss(self, band: ee_str = "") -> ee.Image:
        """Apply a gaussian filter to the image.

        We apply the following function to the image: "exp(((val-mean)**2)/(-2*(std**2)))"
        where val is the value of the pixel, mean is the mean of the image, std is the standard deviation of the image.

        See the `Gaussian filter <https://en.wikipedia.org/wiki/Gaussian_function>`_ Wikipedia page for more information.

        Args:
            band: The band to apply the gaussian filter to. If empty, the first one is selected.

        Returns:
            The image with the gaussian filter applied.An single band image with the gaussian filter applied.

        Examples:
            .. jupyter-execute::

                import ee, geetools

                ee.Initialize()

                image = ee.ImageCollection("COPERNICUS/S2_SR_HARMONIZED").first()
                image = image.geetools.gauss()
                print(image.bandNames().getInfo())
        """
        band = ee.String(band) if band else ee.String(self._obj.bandNames().get(0))
        image = self._obj.select(band)

        kwargs = {"geometry": image.geometry(), "bestEffort": True}
        mean = image.reduceRegion(ee.Reducer.mean(), **kwargs).get(band)
        std = image.reduceRegion(ee.Reducer.stdDev(), **kwargs).get(band)

        return image.expression(
            "exp(((val-mean)**2)/(-2*(std**2)))",
            {
                "val": image,
                "mean": ee.Image.constant(mean),
                "std": ee.Image.constant(std),
            },
        ).rename(band.cat("_gauss"))

    def repeat(self, band, repeats: ee_int) -> ee.image:
        """Repeat a band of the image.

        Args:
            band: The band to repeat
            repeats: The number of times to repeat the band

        Returns:
            The image with the band repeated

        Examples:
            .. jupyter-execute::

                import ee, geetools

                ee.Initialize()

                image = ee.ImageCollection("COPERNICUS/S2_SR_HARMONIZED").first()
                image = image.geetools.repeat('B1', 2)
                print(image.bandNames().getInfo())
        """
        band, repeats = ee.String(band), ee.Number(repeats).toInt()

        sequence = ee.List.sequence(1, repeats)
        image = self._obj.select(band)

        def addBand(n, i):
            name = band.cat("_").cat(ee.Number(n).toInt().format())
            return ee.Image(i).addBands(image.rename(name))

        return ee.Image(sequence.iterate(addBand, self._obj))

    def removeZeros(self) -> ee.Image:
        """Return an image array with non-zero values extracted from each band.

        This function processes a multi-band image array, where each band represents different data.
        It removes zero values from each band independently and then combines the non-zero values from all bands into a single image.
        The resulting image may have inconsistent array lengths for each pixel, as the number of zero values removed can vary across bands.

        Returns:
            The image with the zero values removed from each band.

        Example:
            .. jupyter-execute::

                import ee, geetools

                ee.Initialize()

                vatican = ee.Geometry.Point([12.4534, 41.9033]).buffer(1)
                image = ee.Image([0, 1, 2]).toArray()
                image = image.geetools.removeZeros()
                values = image.reduceRegion(ee.Reducer.first(), vatican, 1)
                print(values.getInfo())
        """
        bands = self._obj.bandNames()

        def remove(band):
            image = self._obj.select([band])
            isZero = image.divide(image)
            countZeros = isZero.arrayReduce(ee.Reducer.sum(), [0]).multiply(-1)
            nbZeros = countZeros.arrayProject([0]).arrayFlatten([["n"]]).toInt()
            return image.arraySort().arraySlice(0, nbZeros)

        return ee.ImageCollection(bands.map(remove)).toBands().rename(bands)

<<<<<<< HEAD
    def interpolateBands(self, src: Union[list, ee.List], to: Union[list, ee.List]) -> ee.Image:
=======
    def interpolateBands(self, src: ee_list, to: ee_list) -> ee.Image:
>>>>>>> 86097bae
        """Interpolate bands from the "src" value range to the "to" value range.

        The Interpolation is performed linearly using the "extrapolate" option of the "interpolate" method.

        Args:
            src: The source value range
            to: The target value range

        Returns:
            The image with the interpolated bands

        Examples:
            .. jupyter-execute::

                import ee, geetools

                ee.Initialize()

                vatican = ee.Geometry.Point([12.4534, 41.9033]).buffer(1)
                image = ee.ImageCollection('COPERNICUS/S2_SR_HARMONIZED').filterBounds(vatican).first()
                image = image.select(["B4", "B3", "B2"]).geetools.interpolateBands([0, 3000], [0, 30])
                values = image.reduceRegion(ee.Reducer.mean(), vatican, 1)
                print(values.getInfo())
        """
        bands = self._obj.bandNames()
        src, to = ee.List(src), ee.List(to)

        def interpolate(band):
            original = self._obj.select([band])
            normalized = original.unitScale(src.get(0), src.get(1))
            return normalized.interpolate([0, 1], to)

        return ee.ImageCollection(bands.map(interpolate)).toBands().rename(bands)

    def isletMask(self, offset: ee_number) -> ee.Image:
        """Compute the islet mask from an image.

        An islet is a set of non-masked pixels connected together by their edges of very small surface. The user define the offset of the island size and we compute the max number of pixels to improve computation speed. The inpt Image needs to be a single band binary image.

        Args:
            offset: The limit of the islet size in square metters

        Returns:
            The island mask

        Examples:
            .. jupyter-execute::

                import ee, geetools

                ee.Initialize()

                image = ee.ImageCollection("COPERNICUS/S2_SR_HARMONIZED").first()
                mask = image.select('SCL').eq(4)
                mask = mask.geetools.islandMask(100)
                print(mask.bandNames().getInfo())
        """
        offset = ee.Number(offset)
        scale = self._obj.projection().nominalScale()
        pixelsLimit = offset.multiply(2).sqrt().divide(scale).max(ee.Number(2)).toInt()
        area = ee.Image.pixelArea().rename("area")
        isletArea = (
            self._obj.select(0).mask().toInt().connectedPixelCount(pixelsLimit).multiply(area)
        )
        return isletArea.lt(offset).rename("mask").selfMask()

    # -- ee-extra wrapper ------------------------------------------------------
    def index_list(cls) -> dict:
        """Return the list of indices implemented in this module.

        Returns:
            List of indices implemented in this module

        Examples:
            .. jupyter-execute::

                import ee, geetools

                ind = ee.Image.geetools.indices()["BAIS2"]
                print(ind["long_name"])
                print(ind["formula"])
                print(ind["reference"])
        """
        return ee_extra.Spectral.core.indices()

    def spectralIndices(
        self,
        index: str = "NDVI",
        G: number = 2.5,
        C1: number = 6.0,
        C2: number = 7.5,
        L: number = 1.0,
        cexp: number = 1.16,
        nexp: number = 2.0,
        alpha: number = 0.1,
        slope: number = 1.0,
        intercept: number = 0.0,
        gamma: number = 1.0,
        omega: number = 2.0,
        beta: number = 0.05,
        k: number = 0.0,
        fdelta: number = 0.581,
        kernel: str = "RBF",
        sigma: str = "0.5 * (a + b)",
        p: number = 2.0,
        c: number = 1.0,
        lambdaN: number = 858.5,
        lambdaR: number = 645.0,
        lambdaG: number = 555.0,
        online: number = False,
    ) -> ee.Image:
        """Computes one or more spectral indices (indices are added as bands) for an image from the Awesome List of Spectral Indices.

        Parameters:
            self: Image to compute indices on. Must be scaled to [0,1].
            index: Index or list of indices to compute, default = 'NDVI'
                Available options:
                    - 'vegetation' : Compute all vegetation indices.
                    - 'burn' : Compute all burn indices.
                    - 'water' : Compute all water indices.
                    - 'snow' : Compute all snow indices.
                    - 'urban' : Compute all urban (built-up) indices.
                    - 'kernel' : Compute all kernel indices.
                    - 'all' : Compute all indices listed below.
                    - Awesome Spectral Indices for GEE: Check the complete list of indices `here <https://awesome-ee-spectral-indices.readthedocs.io/en/latest/list.html>`_.
            G: Gain factor. Used just for index = 'EVI', default = 2.5
            C1: Coefficient 1 for the aerosol resistance term. Used just for index = 'EVI', default = 6.0
            C2: Coefficient 2 for the aerosol resistance term. Used just for index = 'EVI', default = 7.5
            L: Canopy background adjustment. Used just for index = ['EVI','SAVI'], default = 1.0
            cexp: Exponent used for OCVI, default = 1.16
            nexp: Exponent used for GDVI, default = 2.0
            alpha: Weighting coefficient used for WDRVI, default = 0.1
            slope: Soil line slope, default = 1.0
            intercept: Soil line intercept, default = 0.0
            gamma: Weighting coefficient used for ARVI, default = 1.0
            omega: Weighting coefficient  used for MBWI, default = 2.0
            beta: Calibration parameter used for NDSIns, default = 0.05
            k: Slope parameter by soil used for NIRvH2, default = 0.0
            fdelta: Adjustment factor used for SEVI, default = 0.581
            kernel: Kernel used for kernel indices, default = 'RBF'
                Available options:
                    - 'linear' : Linear Kernel.
                    - 'RBF' : Radial Basis Function (RBF) Kernel.
                    - 'poly' : Polynomial Kernel.
            sigma: Length-scale parameter. Used for kernel = 'RBF', default = '0.5 * (a + b)'. If str, this must be an expression including 'a' and 'b'. If numeric, this must be positive.
            p: Kernel degree. Used for kernel = 'poly', default = 2.0
            c: Free parameter that trades off the influence of higher-order versus lower-order terms in the polynomial kernel. Used for kernel = 'poly', default = 1.0. This must be greater than or equal to 0.
            lambdaN: NIR wavelength used for NIRvH2 and NDGI, default = 858.5
            lambdaR: Red wavelength used for NIRvH2 and NDGI, default = 645.0
            lambdaG: Green wavelength used for NDGI, default = 555.0
            drop: Whether to drop all bands except the new spectral indices, default = False

        Returns:
            Image with the computed spectral index, or indices, as new bands.

        Examples:
            .. jupyter-execute::

                import ee, geetools

                ee.Initialize()
                image = ee.Image('COPERNICUS/S2_SR/20190828T151811_20190828T151809_T18GYT')
                image = image.specralIndices(["NDVI", "NDFI"])
        """
        # fmt: off
        return ee_extra.Spectral.core.spectralIndices(
            self._obj, index, G, C1, C2, L, cexp, nexp, alpha, slope, intercept, gamma, omega,
            beta, k, fdelta, kernel, sigma, p, c, lambdaN, lambdaR, lambdaG, online,
            drop=False,
        )
        # fmt: on

    def getScaleParams(self) -> dict:
        """Gets the scale parameters for each band of the image.

        Returns:
            Dictionary with the scale parameters for each band.


        Examples:
            .. jupyter-execute::

                import ee
                import geetools

                ee.Initialize()

                ee.ImageCollection('MODIS/006/MOD11A2').first().geetools.getScaleParams()
        """
        return ee_extra.STAC.core.getScaleParams(self._obj)

    def getOffsetParams(self) -> dict:
        """Gets the offset parameters for each band of the image.

        Returns:
            Dictionary with the offset parameters for each band.

        Examples:
            .. jupyter-execute::

            import ee
            import geetools

            ee.Initialize()

            ee.ImageCollection('MODIS/006/MOD11A2').first().getOffsetParams()
        """
        return ee_extra.STAC.core.getOffsetParams(self._obj)

    def scaleAndOffset(self) -> ee.Image:
        """Scales bands on an image according to their scale and offset parameters.

        Returns:
            Scaled image.

        Examples:
            .. jupyter_execute::

                import ee, geetools

                ee.Initialize()

                S2 = ee.ImageCollection('COPERNICUS/S2_SR').first().scaleAndOffset()
        """
        return ee_extra.STAC.core.scaleAndOffset(self._obj)

    def preprocess(self, **kwargs) -> ee.Image:
        """Pre-processes the image: masks clouds and shadows, and scales and offsets the image.

        Parameters:
            **kwargs: Keywords arguments for ``maskClouds`` method.

        Returns:
            Pre-processed image.

        Examples:
            .. jupyter-execute::

            import ee
            import geetools

            ee.Initialize()
            S2 = ee.ImageCollection('COPERNICUS/S2_SR').first().preprocess()
        """
        return ee_extra.QA.pipelines.preprocess(self._obj, **kwargs)

    def getSTAC(self) -> dict:
        """Gets the STAC of the image.

        Returns:
            STAC of the image.

        Examples:
            .. jupyter-execute::

            import ee
            import geetools

            ee.Initialize()

            ee.ImageCollection('COPERNICUS/S2_SR').first().getSTAC()
        """
        return ee_extra.STAC.core.getSTAC(self._obj)

    def getDOI(self) -> str:
        """Gets the DOI of the image, if available.

        Returns:
            DOI of the ee.Image dataset.

        Examples:
            .. jupyter-execute::

                import ee
                import geetools

                ee.Initialize()

                ee.ImageCollection('NASA/GPM_L3/IMERG_V06').first().getDOI()
        """
        return ee_extra.STAC.core.getDOI(self._obj)

    def getCitation(self) -> str:
        """Gets the citation of the image, if available.

        Returns:
            Citation of the ee.Image dataset.

        Examples:
            .. jupyter-execute::

                import ee
                import geetools

                ee.Initialize()

                ee.ImageCollection('NASA/GPM_L3/IMERG_V06').first().getCitation()
        """
        return ee_extra.STAC.core.getCitation(self._obj)

    def panSharpen(self, method: str = "SFIM", qa: str = "", **kwargs) -> ee.Image:
        """Apply panchromatic sharpening to the Image.

        Optionally, run quality assessments between the original and sharpened Image to
        measure spectral distortion and set results as properties of the sharpened Image.

        Parameters:
        method: The sharpening algorithm to apply. Current options are "SFIM" (Smoothing Filter-based Intensity Modulation), "HPFA" (High Pass Filter Addition), "PCS" (Principal Component Substitution), and "SM" (simple mean). Different sharpening methods will produce different quality sharpening results in different scenarios.
        qa: One or more optional quality assessment names to apply after sharpening. Results will be stored as image properties with the pattern `geetools:metric`, e.g. `geetools:RMSE`.
        **kwargs: Keyword arguments passed to ee.Image.reduceRegion() such as "geometry", "maxPixels", "bestEffort", etc. These arguments are only used for PCS sharpening and quality assessments.

        Returns:
            The Image with all sharpenable bands sharpened to the panchromatic resolution and quality assessments run and set as properties.

        Examples:
            .. jupyter-execute::

                import ee
                import geetools

                ee.Initialize()

                source = ee.Image("LANDSAT/LC08/C01/T1_TOA/LC08_047027_20160819")
                sharp = source.panSharpen(method="HPFA", qa=["MSE", "RMSE"], maxPixels=1e13)
        """
        return ee_extra.Algorithms.core.panSharpen(
            img=self._obj, method=method, qa=qa, prefix="geetools", **kwargs
        )

    def tasseledCap(self) -> ee.Image:
        """Calculates tasseled cap brightness, wetness, and greenness components.

        Tasseled cap transformations are applied using coefficients published for these
        supported platforms:

        * Sentinel-2 MSI Level 1C
        * Landsat 9 OLI-2 SR
        * Landsat 9 OLI-2 TOA
        * Landsat 8 OLI SR
        * Landsat 8 OLI TOA
        * Landsat 7 ETM+ TOA
        * Landsat 5 TM Raw DN
        * Landsat 4 TM Raw DN
        * Landsat 4 TM Surface Reflectance
        * MODIS NBAR

        Parameters:
            self: ee.Image to calculate tasseled cap components for. Must belong to a supported platform.

        Returns:
            Image with the tasseled cap components as new bands.

        Examples:
            .. jupyter-execute::

                import ee, geetools

                ee.Initialize()

                image = ee.Image('COPERNICUS/S2_SR/20190828T151811_20190828T151809_T18GYT')
                img = img.tasseledCap()
        """
        return ee_extra.Spectral.core.tasseledCap(self._obj)

    def matchHistogram(
        self,
        target: ee.Image,
        bands: dict,
        geometry: Optional[ee.Geometry] = None,
        maxBuckets: int = 256,
    ) -> ee.Image:
        """Adjust the image's histogram to match a target image.

        Parameters:
        target: Image to match.
        bands: A dictionary of band names to match, with source bands as keys and target bands as values.
        geometry: The region to match histograms in that overlaps both images. If none is provided, the geometry of the source image will be used.
        maxBuckets: The maximum number of buckets to use when building histograms. Will be rounded to the nearest power of 2.

        Returns:
            The adjusted image containing the matched source bands.

        Examples:
            .. jupyter-execute::

                import ee
                import geetools

                ee.Initialize()

                source = ee.Image("LANDSAT/LC08/C01/T1_TOA/LC08_047027_20160819")
                target = ee.Image("LANDSAT/LE07/C01/T1_TOA/LE07_046027_20150701")
                bands = {
                    "B4": "B3",
                    "B3": "B2",
                    "B2": "B1"
                }
                matched = source.matchHistogram(target, bands)
        """
        return ee_extra.Spectral.core.matchHistogram(
            source=self._obj,
            target=target,
            bands=bands,
            geometry=geometry,
            maxBuckets=maxBuckets,
        )

    def maskClouds(
        self,
        method: str = "cloud_prob",
        prob: int = 60,
        maskCirrus: bool = True,
        maskShadows: bool = True,
        scaledImage: bool = False,
        dark: float = 0.15,
        cloudDist: int = 1000,
        buffer: int = 250,
        cdi: Optional[int] = None,
    ):
        """Masks clouds and shadows in an image (valid just for Surface Reflectance products).

        Parameters:
            self: Image to mask.
            method: Method used to mask clouds. This parameter is ignored for Landsat products.
                Available options:
                    - 'cloud_prob' : Use cloud probability.
                    - 'qa' : Use Quality Assessment band.
            prob: Cloud probability threshold. Valid just for method = 'cloud_prob'. This parameter is ignored for Landsat products.
            maskCirrus: Whether to mask cirrus clouds. Default to ``True``. Valid just for method = 'qa'. This parameter is ignored for Landsat products.
            maskShadows: Whether to mask cloud shadows. Default to ``True`` This parameter is ignored for Landsat products.
            scaledImage: Whether the pixel values are scaled to the range [0,1] (reflectance values). This parameter is ignored for Landsat products.
            dark: NIR threshold. NIR values below this threshold are potential cloud shadows. This parameter is ignored for Landsat products.
            cloudDist: Maximum distance in meters (m) to look for cloud shadows from cloud edges. This parameter is ignored for Landsat products.
            buffer: Distance in meters (m) to dilate cloud and cloud shadows objects. This parameter is ignored for Landsat products.
            cdi: Cloud Displacement Index threshold. Values below this threshold are considered potential clouds. A cdi = None means that the index is not used. This parameter is ignored for Landsat products.

        Returns:
            Cloud-shadow masked image.

        Notes:
            This method may mask water as well as clouds for the Sentinel-3 Radiance product.

        Examples:
            .. jupyter-execute::

                import ee, geetools

                ee.Initialize()
                S2 = (
                    ee.ImageCollection('COPERNICUS/S2_SR')
                    .first()
                    .maskClouds(prob = 75,buffer = 300,cdi = -0.5))
        """
        return ee_extra.QA.clouds.maskClouds(
            self._obj,
            method,
            prob,
            maskCirrus,
            maskShadows,
            scaledImage,
            dark,
            cloudDist,
            buffer,
            cdi,
        )<|MERGE_RESOLUTION|>--- conflicted
+++ resolved
@@ -84,11 +84,7 @@
         )
         return self._obj.rename(bandNames)
 
-<<<<<<< HEAD
-    def addPrefix(self, prefix: Union[str, ee.String], bands: Union[ee.List, list] = []):
-=======
     def addPrefix(self, prefix: ee_str, bands: ee_list = []):
->>>>>>> 86097bae
         """Add a prefix to the image selected band.
 
         Add a prefix to the selected band. If no band is specified, the prefix is added to all bands.
@@ -542,11 +538,7 @@
         reduceImage = self._obj.select(ee.List(bands)).reduce(reducer).rename([name])
         return self._obj.addBands(reduceImage)
 
-<<<<<<< HEAD
-    def negativeClip(self, geometry: Union[ee.FeatureCollection, ee.Geometry]) -> ee.Image:
-=======
     def negativeClip(self, geometry: ee_geomlike) -> ee.Image:
->>>>>>> 86097bae
         """The opposite of the clip method.
 
         The inside of the geometry will be masked from the image.
@@ -721,11 +713,7 @@
 
         return ee.ImageCollection(bands.map(remove)).toBands().rename(bands)
 
-<<<<<<< HEAD
-    def interpolateBands(self, src: Union[list, ee.List], to: Union[list, ee.List]) -> ee.Image:
-=======
     def interpolateBands(self, src: ee_list, to: ee_list) -> ee.Image:
->>>>>>> 86097bae
         """Interpolate bands from the "src" value range to the "to" value range.
 
         The Interpolation is performed linearly using the "extrapolate" option of the "interpolate" method.
