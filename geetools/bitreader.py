--- conflicted
+++ resolved
@@ -243,23 +243,14 @@
                 result.append(cat)
         return result
 
-<<<<<<< HEAD
-    def decode_image(self, qa_band, image):
-=======
     def decodeImage(self, image, qa_band):
->>>>>>> 56bf04e7
         """ Get an Image with one band per category in the Bit Reader
 
         :param bit_reader: the bit reader
         :type bit_reader: BitReader
         :param qa_band: name of the band that holds the bit information
         :type qa_band: str
-<<<<<<< HEAD
-        :return: a function to map over a collection. The function adds all
-            categories masks as new bands
-=======
         :return: the image with the decode bands added
->>>>>>> 56bf04e7
         """
         options = ee.Dictionary(self.info)
         categories = ee.List(self.all_categories)
