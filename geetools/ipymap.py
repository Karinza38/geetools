# coding=utf-8

''' This module is designed to use ONLY in the Jupyter Notebook. It is
 inspired on Tyler Erickson's contribution on
https://github.com/gee-community/ee-jupyter-contrib/blob/master/examples/getting-started/display-interactive-map.ipynb'''

import ipyleaflet
from ipywidgets import HTML, Tab, Text, Accordion, Checkbox, HBox
from IPython.display import display
import ee
from collections import OrderedDict
from . import tools
from .maptool import get_default_vis, inverse_coordinates, get_data,\
                     get_image_tile, get_geojson_tile, get_bounds, get_zoom
import json

if not ee.data._initialized: ee.Initialize()


class Map(ipyleaflet.Map):
    def __init__(self, **kwargs):
        # Change defaults
        kwargs.setdefault('center', [0, 0])
        kwargs.setdefault('zoom', 2)
        super(Map, self).__init__(**kwargs)
<<<<<<< HEAD
        self.added_geometries = 0
        self.is_shown = False

    def show(self):
        if not self.is_shown:
            lc = ipyleaflet.LayersControl()
            self.add_control(lc)
            self.is_shown = True
        display(self)
=======
        # self.added_geometries = {}
        # self.added_images = {}
        self.is_shown = False
        self.EELayers = {}

        # CREATE TABS
        self.tabs = Tab()
        tab_names = ['Inspector', 'Assets', 'Tasks']
>>>>>>> 5748488a

        ## widgets
        self.inspectorWid = Accordion()  # Inspector Widget
        self.assetsWid = Accordion()  # Assets Widget
        self.tasksWid = HTML()  # Tasks Widget

        childrenName = ['Inspector', 'Assets', 'Tasks']
        childrenWid =  [self.inspectorWid, self.assetsWid, self.tasksWid]

        # Dictonary to hold tab's widgets
        # (tab's name:widget)
        self.childrenDict = OrderedDict(zip(childrenName, childrenWid))

        # Set tabs children
        self.tabs.children = self.childrenDict.values()
        # Set tabs names
        for i, name in enumerate(tab_names):
            self.tabs.set_title(i, name)

        # Handlers
        self.tabs.observe(self.handle_change_tab)
        self.handlers = {'Inspector': self.handle_inspector}

        # First handler: Inspector
        self.on_interaction(self.handlers['Inspector'])

<<<<<<< HEAD
=======
    @property
    def added_images(self):
        return sum(
            [1 for val in self.EELayers.values() if val['type'] == 'Image'])

    @property
    def added_geometries(self):
        return sum(
            [1 for val in self.EELayers.values() if val['type'] == 'Geometry'])

    def create_assets_tab(self):
        # ASSETS TAB
        # Get assets root
        rootid = ee.data.getAssetRoots()[0]['id']
        assets_list = ee.data.getList({'id': rootid})
        widlist = []
        namelist = []
        for asset in assets_list:
            wid = HTML('')
            widlist.append(wid)
            name = asset['id'].split('/')[-1]
            ty = asset['type']
            namelist.append('{} ({})'.format(name, ty))

        self.assetsWid.children = widlist
        for i, name in enumerate(namelist):
            self.assetsWid.set_title(i, name)

    def show(self, inspector=True):
        """ Show the Map on the Notebook """
        if not self.is_shown:
            # Layers Control
            lc = ipyleaflet.LayersControl()
            self.add_control(lc)
            self.is_shown = True

            if inspector:
                # Create Assets Tab
                self.create_assets_tab()
                # Display
                display(self, self.tabs)
            else:
                display(self)
        elif inspector:
            display(self, self.tabs)
        else:
            display(self)

    def addLayer(self, eeObject, visParams=None, name=None, show=True,
                 opacity=None,
                 inspect={'data':None, 'reducer':None, 'scale':None}):
        """ Adds a given EE object to the map as a layer.

        :param eeObject: Earth Engine object to add to map
        :type eeObject: ee.Image || ee.Geometry || ee.Feature
        :param visParams: visualization parameters. For Images can have the
            following arguments: bands, min, max.
        :type visParams: dict
        :param name: name for the layer
        :type name: str
        :param inspect: when adding a geometry or a feature you can pop up data
            from a desired layer. Params are:
            :data: the EEObject where to get the data from
            :reducer: the reducer to use
            :scale: the scale to reduce
        :return: the added layer
        :rtype:
        """

        def addImage(image, name):
            # Check if layer exists
            if name in self.EELayers.keys():
                print("Layer with name {} exists already, please choose"+
                      "another name".format(name))
                return

            params = get_image_tile(image, visParams, show, opacity)

            layer = ipyleaflet.TileLayer(url=params['url'],
                                         attribution=params['attribution'],
                                         name=name)
            self.add_layer(layer)
            self.EELayers[name] = {'type':'Image',
                                   'object':image,
                                   'visParams':visParams,
                                   'layer':layer}
            return layer

        def addGeoJson(geometry, name):
            # Check if layer exists
            if name in self.EELayers.keys():
                print("Layer with name {} exists already, please choose"+
                      "another name".format(name))
                return

            params = get_geojson_tile(geometry, inspect)
            layer = ipyleaflet.GeoJSON(data=params['geojson'],
                                       name=name,
                                       popup=HTML(params['pop']))
            self.add_layer(layer)
            self.EELayers[name] = {'type':'Geometry',
                                  'object': geometry,
                                  'visParams':None,
                                  'layer': layer}
            return layer

>>>>>>> 5748488a
        # CASE: ee.Image
        if isinstance(eeObject, ee.Image):
            thename = name if name else 'Image {}'.format(self.added_images)
            addImage(eeObject, thename)
        elif isinstance(eeObject, ee.Geometry):
<<<<<<< HEAD
            addGeoJson(eeObject)

=======
            thename = name if name else 'Geometry {}'.format(self.added_geometries)
            addGeoJson(eeObject, thename)
>>>>>>> 5748488a
        elif isinstance(eeObject, ee.Feature):
            geom = eeObject.geometry()
            addGeoJson(geom)
        elif isinstance(eeObject, ee.ImageCollection):
<<<<<<< HEAD
            print('`addLayer` currently supports to add only ee.Image,\
                   ee.Geometry and ee.Feature')
            pass
        else:
            raise ValueError('addLayer currently supports ee.Image as eeObject\
                              argument')
=======
            proxy = eeObject.sort('system:time_start')
            mosaic = ee.Image(proxy.mosaic())
            thename = name if name else 'Mosaic {}'.format(self.added_images)
            addImage(mosaic, thename)
        else:
            print("`addLayer` doesn't support adding the specified object to"
                  "the map")

    def removeLayer(self, name):
        """ Remove a layer by its name """
        if name in self.EELayers.keys():
            layer = self.EELayers[name]['layer']
            self.remove_layer(layer)
            self.EELayers.pop(name)
        else:
            print('Layer {} is not present in the map'.format(name))
            return
>>>>>>> 5748488a

    def centerObject(self, eeObject, zoom=None, method=1):
        """ Center an eeObject

        :param eeObject:
        :param zoom:
        :param method: experimetal methods to estimate zoom for fitting bounds
            Currently: 1 or 2
        :type: int
        """
        bounds = get_bounds(eeObject)
        if isinstance(eeObject, ee.Geometry):
            centroid = eeObject.centroid().getInfo()['coordinates']
        elif isinstance(eeObject, ee.Feature) or isinstance(eeObject, ee.Image):
            centroid = eeObject.geometry().centroid().getInfo()['coordinates']
        elif isinstance(eeObject, list):
            pol = ee.Geometry.Polygon(inverse_coordinates(list))
            centroid = pol.centroid().getInfo()['coordinates']

        self.center = inverse_coordinates(centroid)
        if zoom:
            self.zoom = zoom
        else:
            self.zoom = get_zoom(bounds, method)

    def getCenter(self):
        """ Returns the coordinates at the center of the map.

        No arguments.
        Returns: Geometry.Point

        :return:
        """
        center = self.center
        coords = inverse_coordinates(center)
<<<<<<< HEAD
        return ee.Geometry.Point(coords)
=======
        return ee.Geometry.Point(coords)

    def getBounds(self, asGeoJSON=True):
        """ Returns the bounds of the current map view, as a list in the
        format [west, south, east, north] in degrees.

        Arguments:
        asGeoJSON (Boolean, optional):
        If true, returns map bounds as GeoJSON.

        Returns: GeoJSONGeometry|List<Number>|String
        """
        bounds = inverse_coordinates(self.bounds)
        if asGeoJSON:
            return ee.Geometry.Rectangle(bounds)
        else:
            return bounds

    def addTab(self, name, handler, widget=None):
        """ Add a Tab to the Panel. The handler is for the Map

        :param name: name for the new tab
        :type name: str
        :param handler: handle function for the new tab. Arguments of the
            function are:

            :type: the type of the event (click, mouseover, etc..)
            :coordinates: coordinates where the event occured [lon, lat]
            :widget: the widget inside the Tab
            :map: the Map instance

        :param widget: widget inside the Tab. Defaults to HTML('')
        :type widget: ipywidgets.Widget
        """
        # Widget
        wid = widget if widget else HTML('')
        # Get tab's children as a list
        tab_children = list(self.tabs.children)
        # Get a list of tab's titles
        titles = [self.tabs.get_title(i) for i, child in enumerate(tab_children)]
        # Check if tab already exists
        if name not in titles:
            ntabs = len(tab_children)
            # Add widget as a new children
            self.childrenDict[name] = wid
            tab_children.append(wid)
            # Overwrite tab's children
            self.tabs.children = tab_children
            # Set name of the new tab
            self.tabs.set_title(ntabs, name)
            # Set the handler for the new tab
            def proxy_handler(f):
                def wrap(**kwargs):
                    # Add widget to handler arguments
                    kwargs['widget'] = self.childrenDict[name]
                    coords = kwargs['coordinates']
                    kwargs['coordinates'] = inverse_coordinates(coords)
                    kwargs['map'] = self
                    return f(**kwargs)
                return wrap
            self.handlers[name] = proxy_handler(handler)
        else:
            print('Tab {} already exists, please choose another name'.format(name))

    def handle_change_tab(self, change):
        """ Handle function to trigger when tab changes """
        # Remove all handlers
        if change['name'] == 'selected_index':
            old = change['old']
            new = change['new']
            old_name = self.tabs.get_title(old)
            new_name = self.tabs.get_title(new)
            # Remove all handlers
            for handl in self.handlers.values():
                self.on_interaction(handl, True)
            # Set new handler
            if new_name in self.handlers.keys():
                self.on_interaction(self.handlers[new_name])

    def handle_inspector(self, **change):
        """ Handle function for the Inspector Widget """
        # Get click coordinates
        coords = inverse_coordinates(change['coordinates'])

        event = change['type'] # event type
        if event == 'click':  # If the user clicked
            # Clear children // Loading
            self.inspectorWid.children = [HTML('wait a second please..')]
            self.inspectorWid.set_title(0, 'Loading...')

            # create a point where the user clicked
            point = ee.Geometry.Point(coords)

            # First Accordion row text (name)
            first = 'Point {} at {} zoom'.format(coords, self.zoom)
            namelist = [first]
            wids4acc = [HTML('')] # first row has no content

            for name, obj in self.EELayers.items(): # for every added layer
                # name = obj['name']
                # IMAGES
                if obj['type'] == 'Image':
                    # Get the image's values
                    image = obj['object']
                    values = tools.get_value(image, point, 10, 'client')
                    values = tools.sort_dict(values)
                    # Create the content
                    img_html = ''
                    for band, value in values.items():
                        img_html += '<b>{}</b>: {}</br>'.format(band,
                                                                value)
                    wid = HTML(img_html)
                    # append widget to list of widgets
                    wids4acc.append(wid)
                    namelist.append(name)
                # GEOMETRIES
                elif obj['type'] == 'Geometry':
                    geom = obj['object']
                    data = str(geom.getInfo())
                    wid = HTML(data)
                    wids4acc.append(wid)
                    namelist.append(name)

            # Set children and children's name of inspector widget
            self.inspectorWid.children = wids4acc
            for i, n in enumerate(namelist):
                self.inspectorWid.set_title(i, n)
>>>>>>> 5748488a
<|MERGE_RESOLUTION|>--- conflicted
+++ resolved
@@ -23,17 +23,6 @@
         kwargs.setdefault('center', [0, 0])
         kwargs.setdefault('zoom', 2)
         super(Map, self).__init__(**kwargs)
-<<<<<<< HEAD
-        self.added_geometries = 0
-        self.is_shown = False
-
-    def show(self):
-        if not self.is_shown:
-            lc = ipyleaflet.LayersControl()
-            self.add_control(lc)
-            self.is_shown = True
-        display(self)
-=======
         # self.added_geometries = {}
         # self.added_images = {}
         self.is_shown = False
@@ -42,7 +31,6 @@
         # CREATE TABS
         self.tabs = Tab()
         tab_names = ['Inspector', 'Assets', 'Tasks']
->>>>>>> 5748488a
 
         ## widgets
         self.inspectorWid = Accordion()  # Inspector Widget
@@ -69,8 +57,6 @@
         # First handler: Inspector
         self.on_interaction(self.handlers['Inspector'])
 
-<<<<<<< HEAD
-=======
     @property
     def added_images(self):
         return sum(
@@ -177,31 +163,17 @@
                                   'layer': layer}
             return layer
 
->>>>>>> 5748488a
         # CASE: ee.Image
         if isinstance(eeObject, ee.Image):
             thename = name if name else 'Image {}'.format(self.added_images)
             addImage(eeObject, thename)
         elif isinstance(eeObject, ee.Geometry):
-<<<<<<< HEAD
-            addGeoJson(eeObject)
-
-=======
             thename = name if name else 'Geometry {}'.format(self.added_geometries)
             addGeoJson(eeObject, thename)
->>>>>>> 5748488a
         elif isinstance(eeObject, ee.Feature):
             geom = eeObject.geometry()
             addGeoJson(geom)
         elif isinstance(eeObject, ee.ImageCollection):
-<<<<<<< HEAD
-            print('`addLayer` currently supports to add only ee.Image,\
-                   ee.Geometry and ee.Feature')
-            pass
-        else:
-            raise ValueError('addLayer currently supports ee.Image as eeObject\
-                              argument')
-=======
             proxy = eeObject.sort('system:time_start')
             mosaic = ee.Image(proxy.mosaic())
             thename = name if name else 'Mosaic {}'.format(self.added_images)
@@ -219,7 +191,6 @@
         else:
             print('Layer {} is not present in the map'.format(name))
             return
->>>>>>> 5748488a
 
     def centerObject(self, eeObject, zoom=None, method=1):
         """ Center an eeObject
@@ -255,9 +226,6 @@
         """
         center = self.center
         coords = inverse_coordinates(center)
-<<<<<<< HEAD
-        return ee.Geometry.Point(coords)
-=======
         return ee.Geometry.Point(coords)
 
     def getBounds(self, asGeoJSON=True):
@@ -384,5 +352,4 @@
             # Set children and children's name of inspector widget
             self.inspectorWid.children = wids4acc
             for i, n in enumerate(namelist):
-                self.inspectorWid.set_title(i, n)
->>>>>>> 5748488a
+                self.inspectorWid.set_title(i, n)