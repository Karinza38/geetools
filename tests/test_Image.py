--- conflicted
+++ resolved
@@ -644,7 +644,6 @@
             image_regression.check(image_byte.getvalue())
 
 
-<<<<<<< HEAD
 class TestFromList:
     """Test ``fromList`` method."""
 
@@ -665,7 +664,8 @@
         )
         image = ee.Image.geetools.fromList(images)
         assert image.bandNames().getInfo() == ["1", "2", "3", "4", "5"]
-=======
+
+
 class TestPlotByRegions:
     """Test the ``plot_by_regions`` method."""
 
@@ -877,5 +877,4 @@
 
     @property
     def region(self):
-        return ee.Geometry.Rectangle([-112.60, 40.60, -111.18, 41.22])
->>>>>>> b7aa2f86
+        return ee.Geometry.Rectangle([-112.60, 40.60, -111.18, 41.22])