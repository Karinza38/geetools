"""Test all the deprecated methods that have not been kept in the new implementation."""

import pytest

import geetools


class TestVizualisation:
    """Test methods from the deprecated_visualization module."""

    def test_stretch_std(self):
        with pytest.raises(NotImplementedError):
            geetools.visualization.stretch_std(None, None)

    def test_stretch_percentile(self):
        with pytest.raises(NotImplementedError):
            geetools.visualization.stretch_percentile(None, None)


<<<<<<< HEAD
class TestCollection:
    """Test methods from the deprecated_collection module."""

    def test_enumerate(self):
        with pytest.raises(NotImplementedError):
            geetools.collection.enumerate(None)
=======
class TestElement:
    """Test the methods from the deprecated_element module."""

    def test_fillNull(self):
        with pytest.raises(NotImplementedError):
            geetools.element.fillNull(None, None)
>>>>>>> ba22a787
<|MERGE_RESOLUTION|>--- conflicted
+++ resolved
@@ -17,18 +17,17 @@
             geetools.visualization.stretch_percentile(None, None)
 
 
-<<<<<<< HEAD
 class TestCollection:
     """Test methods from the deprecated_collection module."""
 
     def test_enumerate(self):
         with pytest.raises(NotImplementedError):
             geetools.collection.enumerate(None)
-=======
+
+
 class TestElement:
     """Test the methods from the deprecated_element module."""
 
     def test_fillNull(self):
         with pytest.raises(NotImplementedError):
-            geetools.element.fillNull(None, None)
->>>>>>> ba22a787
+            geetools.element.fillNull(None, None)