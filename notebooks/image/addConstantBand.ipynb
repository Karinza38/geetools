--- conflicted
+++ resolved
@@ -198,15 +198,9 @@
  ],
  "metadata": {
   "kernelspec": {
-<<<<<<< HEAD
-   "display_name": "geepy3",
-   "language": "python",
-   "name": "geepy3"
-=======
    "display_name": "Python 3",
    "language": "python",
    "name": "python3"
->>>>>>> 56bf04e7
   },
   "language_info": {
    "codemirror_mode": {
