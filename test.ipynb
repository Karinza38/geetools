{
 "cells": [
  {
   "cell_type": "code",
<<<<<<< HEAD
   "execution_count": 8,
   "metadata": {},
   "outputs": [
    {
     "data": {
      "text/plain": [
       "[1, 2, 3]"
      ]
     },
     "execution_count": 8,
     "metadata": {},
     "output_type": "execute_result"
    }
   ],
   "source": [
    "[*range(1, 4)]"
   ]
  },
  {
   "cell_type": "code",
   "execution_count": 7,
   "metadata": {},
   "outputs": [
    {
     "data": {
      "text/plain": [
       "['a', 'b', 'c']"
      ]
     },
     "execution_count": 7,
     "metadata": {},
     "output_type": "execute_result"
    }
   ],
   "source": [
    "import string\n",
    "\n",
    "[*string.ascii_letters[:3]]"
=======
   "execution_count": 1,
   "metadata": {},
   "outputs": [
    {
     "ename": "FileNotFoundError",
     "evalue": "[Errno 2] No such file or directory: 'toto'",
     "output_type": "error",
     "traceback": [
      "\u001b[0;31m---------------------------------------------------------------------------\u001b[0m",
      "\u001b[0;31mFileNotFoundError\u001b[0m                         Traceback (most recent call last)",
      "\u001b[1;32m/workspaces/gee_tools/test.ipynb Cell 1\u001b[0m line \u001b[0;36m3\n\u001b[1;32m      <a href='vscode-notebook-cell://codespaces%2Bcongenial-capybara-7v75j4jjvx5cx74v/workspaces/gee_tools/test.ipynb#W0sdnNjb2RlLXJlbW90ZQ%3D%3D?line=0'>1</a>\u001b[0m \u001b[39mfrom\u001b[39;00m \u001b[39mpathlib\u001b[39;00m \u001b[39mimport\u001b[39;00m Path\n\u001b[0;32m----> <a href='vscode-notebook-cell://codespaces%2Bcongenial-capybara-7v75j4jjvx5cx74v/workspaces/gee_tools/test.ipynb#W0sdnNjb2RlLXJlbW90ZQ%3D%3D?line=2'>3</a>\u001b[0m Path(\u001b[39m\"\u001b[39;49m\u001b[39mtoto\u001b[39;49m\u001b[39m\"\u001b[39;49m)\u001b[39m.\u001b[39;49munlink()\n",
      "File \u001b[0;32m/usr/local/lib/python3.11/pathlib.py:1147\u001b[0m, in \u001b[0;36mPath.unlink\u001b[0;34m(self, missing_ok)\u001b[0m\n\u001b[1;32m   1142\u001b[0m \u001b[39m\u001b[39m\u001b[39m\"\"\"\u001b[39;00m\n\u001b[1;32m   1143\u001b[0m \u001b[39mRemove this file or link.\u001b[39;00m\n\u001b[1;32m   1144\u001b[0m \u001b[39mIf the path is a directory, use rmdir() instead.\u001b[39;00m\n\u001b[1;32m   1145\u001b[0m \u001b[39m\"\"\"\u001b[39;00m\n\u001b[1;32m   1146\u001b[0m \u001b[39mtry\u001b[39;00m:\n\u001b[0;32m-> 1147\u001b[0m     os\u001b[39m.\u001b[39;49munlink(\u001b[39mself\u001b[39;49m)\n\u001b[1;32m   1148\u001b[0m \u001b[39mexcept\u001b[39;00m \u001b[39mFileNotFoundError\u001b[39;00m:\n\u001b[1;32m   1149\u001b[0m     \u001b[39mif\u001b[39;00m \u001b[39mnot\u001b[39;00m missing_ok:\n",
      "\u001b[0;31mFileNotFoundError\u001b[0m: [Errno 2] No such file or directory: 'toto'"
     ]
    }
   ],
   "source": [
    "from pathlib import Path\n",
    "\n",
    "Path(\"toto\").unlink()"
>>>>>>> 86097bae
   ]
  }
 ],
 "metadata": {
  "kernelspec": {
   "display_name": "Python 3",
   "language": "python",
   "name": "python3"
  },
  "language_info": {
   "codemirror_mode": {
    "name": "ipython",
    "version": 3
   },
   "file_extension": ".py",
   "mimetype": "text/x-python",
   "name": "python",
   "nbconvert_exporter": "python",
   "pygments_lexer": "ipython3",
   "version": "3.11.7"
  },
  "orig_nbformat": 4
 },
 "nbformat": 4,
 "nbformat_minor": 2
}<|MERGE_RESOLUTION|>--- conflicted
+++ resolved
@@ -2,46 +2,6 @@
  "cells": [
   {
    "cell_type": "code",
-<<<<<<< HEAD
-   "execution_count": 8,
-   "metadata": {},
-   "outputs": [
-    {
-     "data": {
-      "text/plain": [
-       "[1, 2, 3]"
-      ]
-     },
-     "execution_count": 8,
-     "metadata": {},
-     "output_type": "execute_result"
-    }
-   ],
-   "source": [
-    "[*range(1, 4)]"
-   ]
-  },
-  {
-   "cell_type": "code",
-   "execution_count": 7,
-   "metadata": {},
-   "outputs": [
-    {
-     "data": {
-      "text/plain": [
-       "['a', 'b', 'c']"
-      ]
-     },
-     "execution_count": 7,
-     "metadata": {},
-     "output_type": "execute_result"
-    }
-   ],
-   "source": [
-    "import string\n",
-    "\n",
-    "[*string.ascii_letters[:3]]"
-=======
    "execution_count": 1,
    "metadata": {},
    "outputs": [
@@ -62,7 +22,6 @@
     "from pathlib import Path\n",
     "\n",
     "Path(\"toto\").unlink()"
->>>>>>> 86097bae
    ]
   }
  ],
